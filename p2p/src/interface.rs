// Copyright 2020-2021 IOTA Stiftung
// SPDX-License-Identifier: Apache-2.0

mod event_channel;
mod event_loop;

pub use event_channel::{ChannelSinkConfig, EventChannel};
use event_loop::{EventLoop, SwarmCommand};
use smallvec::SmallVec;

use crate::{
    behaviour::{
        BehaviourEvent, ConfigConfig, InboundFailure, NetworkBehaviour, OutboundFailure, RequestId, RqRsMessage,
    },
    firewall::{FirewallRequest, FirewallRules, FwRequest, Rule},
    AddressInfo, RelayNotSupported,
};

use futures::{
    channel::{mpsc, oneshot},
    future::poll_fn,
    AsyncRead, AsyncWrite, FutureExt,
};
use libp2p::{
    core::{transport::Transport, upgrade, ConnectedPoint, Executor, Multiaddr, PeerId},
    identity::Keypair,
    mdns::{Mdns, MdnsConfig},
    multihash::Multihash,
    noise::{AuthenticKeypair, Keypair as NoiseKeypair, NoiseConfig, X25519Spec},
    relay::v1::{new_transport_and_behaviour, RelayConfig},
    swarm::{
        ConnectionError, ConnectionLimit, ConnectionLimits as Libp2pConnectionLimits, DialError,
        PendingConnectionError, SwarmBuilder, SwarmEvent,
    },
    yamux::YamuxConfig,
    TransportError,
};
#[cfg(feature = "tcp-transport")]
use libp2p::{dns::TokioDnsConfig, tcp::TokioTcpConfig, websocket::WsConfig};
use serde::{Deserialize, Serialize};
use std::{io, num::NonZeroU32, time::Duration};
use thiserror::Error;

/// Central interface for listening to the network, establishing connection to remote peers, sending requests `Rq`
/// and receiving their response `Rs`.
///
/// All [`Swarm`][`libp2p::Swarm`] interaction takes place in an event-loop in a separate task.
/// [`StrongholdP2p`] is essentially a wrapper for the Sender side of a mpsc channel, which is used to initiate
/// operations on the swarm. Thus it is safe to clone, while still operating on the same swarm.
///
/// Refer to [`StrongholdP2pBuilder`] for more information on the default configuration.
///
/// ## Firewall configuration
///
/// The firewall allows the user to set default-, and peer-specific firewall rules which are used
/// to approve every inbound request.
/// The firewall operates on the `TRq` type, which can be a modified version of the "real" request, that only includes
/// the firewall-relevant information. Apart from static rules, the firewall-channel may be used for asynchronous rules:
/// 1. If no firewall rule is set for a peer and a request occurs, a [`FirewallRequest::PeerSpecificRule`]
///    is sent through the channel. The responded rule is then set as firewall rule  for this peer.
///    If the user does not response in time or the receiving side of the channel was dropped, the request is rejected.
/// 2. If [`Rule::Ask`] has been set, a [`FirewallRequest::RequestApproval`] is sent on each request for
///    individual approval. If the user does not response in time or the receiving side of the channel was dropped, the
/// request is rejected.
///
/// ## Example
///
/// ```
/// # use serde::{Serialize, Deserialize};
/// # use p2p::{firewall::{FirewallRules, FwRequest}, ChannelSinkConfig, EventChannel, StrongholdP2p};
/// # use futures::channel::mpsc;
/// #
/// // Type of the requests send to the remote.
/// #[derive(Debug, PartialEq, Serialize, Deserialize)]
/// enum Request {
///     Ping,
///     Message(String),
/// }
///
/// // Trimmed version of the request that is used for validation in the firewall.
/// // In case of a `FirewallRequest::RequestApproval`, this is the message that is bubbled up through the
/// // firewall channel.
/// //
/// // This type is optional but may be needed because e.g. no details the actual request should be exposed to the receiving side of the firewall-channel.
/// #[derive(Debug, Clone)]
/// enum RequestType {
///     Ping,
///     Message,
/// }
///
/// impl FwRequest<Request> for RequestType {
///     fn from_request(request: &Request) -> RequestType {
///         match request {
///             Request::Ping => RequestType::Ping,
///             Request::Message(..) => RequestType::Message,
///         }
///     }
/// }
///
/// // Type of the response send back.
/// #[derive(Debug, PartialEq, Serialize, Deserialize)]
/// enum Response {
///     Pong,
///     Message(String),
/// }
///
/// // Channel used for asynchronous firewall rules.
/// let (firewall_tx, firewall_rx) = mpsc::channel(10);
///
/// // Channel through which inbound requests are forwarded.
/// let (request_tx, request_rx) = EventChannel::new(10, ChannelSinkConfig::BufferLatest);
///
/// // Optional channel through which current events in the network are sent, e.g.
/// // peers connecting / disconnecting, listener events or non-fatal failures.
/// let (events_tx, events_rx) = EventChannel::new(10, ChannelSinkConfig::BufferLatest);
///
/// let p2p = StrongholdP2p::<Request, Response, RequestType>::new(
///     firewall_tx,
///     request_tx,
///     Some(events_tx),
///     FirewallRules::allow_all(),
/// );
/// ```
#[derive(Clone)]
pub struct StrongholdP2p<Rq, Rs, TRq = Rq>
where
    // Request message type
    Rq: RqRsMessage,
    // Response message type
    Rs: RqRsMessage,
    // Optional, tailored request-type that is used in the firewall to get approval.
    // This has the purpose of trimming the actual request down to the firewall-relevant information and e.g. avoid
    // exposing the request's actual content.
    TRq: FwRequest<Rq>,
{
    // Id of the local peer.
    local_peer_id: PeerId,
    // Channel for sending `SwarmCommand` to the `EventLoop`.
    // The `SwarmCommand`s trigger according operations on the Swarm.
    // The result of an operation is received via the oneshot Receiver that is included in each type.
    command_tx: mpsc::Sender<SwarmCommand<Rq, Rs, TRq>>,
}

impl<Rq, Rs, TRq> StrongholdP2p<Rq, Rs, TRq>
where
    Rq: RqRsMessage,
    Rs: RqRsMessage,
    TRq: FwRequest<Rq>,
{
    /// Create a new [`StrongholdP2p`] instance with the default configuration.
    /// Refer to [`StrongholdP2pBuilder::new`] and [`StrongholdP2pBuilder::build`] for more information.
    #[cfg(feature = "tcp-transport")]
    pub async fn new(
        firewall_channel: mpsc::Sender<FirewallRequest<TRq>>,
        requests_channel: EventChannel<ReceiveRequest<Rq, Rs>>,
        events_channel: Option<EventChannel<NetworkEvent>>,
        firewall_rules: FirewallRules<TRq>,
    ) -> Result<Self, io::Error> {
        StrongholdP2pBuilder::new(firewall_channel, requests_channel, events_channel, firewall_rules)
            .build()
            .await
    }

    /// Get the [`PeerId`] of the local peer.
    pub fn peer_id(&self) -> PeerId {
        self.local_peer_id
    }

    /// Send a new request to a remote peer.
    ///
    /// This will attempt to establish a connection to the remote via one of the known addresses if there is no active
    /// connection.
    pub async fn send_request(&mut self, peer: PeerId, request: Rq) -> Result<Rs, OutboundFailure> {
        let (return_tx, rx_yield) = oneshot::channel();
        let command = SwarmCommand::SendRequest {
            peer,
            request,
            return_tx,
        };
        self.send_command(command).await;
        rx_yield.await.unwrap()
    }

    /// Start listening on the network on the given address.
    /// In case of a tcp-transport, the address `/ip4/0.0.0.0/tcp/0` can be set if an OS-assigned address should be
    /// used.
    ///
    /// **Note**: Depending on the used transport, this may produce multiple listening addresses.
    /// This method only returns the first reported listening address for the new listener.
    /// All active listening addresses for each listener can be obtained from [`StrongholdP2p::listeners`]
    pub async fn start_listening(&mut self, address: Multiaddr) -> Result<Multiaddr, ListenErr> {
        let (return_tx, rx_yield) = oneshot::channel();
        let command = SwarmCommand::StartListening { address, return_tx };
        self.send_command(command).await;
        rx_yield.await.unwrap()
    }

    /// Start listening via a relay peer. This will establish a keep-alive connection to the relay,
    /// the relay will forward all requests to the local peer.
    /// The returned address will follow the scheme `<relay-addr>/<relay-id>/p2p-circuit/<local-id>`.
    pub async fn start_relayed_listening(
        &mut self,
        relay: PeerId,
        relay_addr: Option<Multiaddr>,
    ) -> Result<Multiaddr, ListenRelayErr> {
        let (return_tx, rx_yield) = oneshot::channel();
        let command = SwarmCommand::StartRelayedListening {
            relay,
            relay_addr,
            return_tx,
        };
        self.send_command(command).await;
        rx_yield.await.unwrap()
    }

    //// Currently active listeners.
    pub async fn listeners(&mut self) -> Vec<Listener> {
        let (return_tx, rx_yield) = oneshot::channel();
        let command = SwarmCommand::GetListeners { return_tx };
        self.send_command(command).await;
        rx_yield.await.unwrap()
    }

    /// Stop listening on all listeners.
    pub async fn stop_listening(&mut self) {
        let (return_tx, rx_yield) = oneshot::channel();
        let command = SwarmCommand::StopListening { return_tx };
        self.send_command(command).await;
        rx_yield.await.unwrap()
    }

    /// Stop listening on the listener associated with the given address.
    pub async fn stop_listening_addr(&mut self, address: Multiaddr) {
        let (return_tx, rx_yield) = oneshot::channel();
        let command = SwarmCommand::StopListeningAddr { address, return_tx };
        self.send_command(command).await;
        rx_yield.await.unwrap()
    }

    /// Stop listening via the given relay.
    pub async fn stop_listening_relay(&mut self, relay: PeerId) -> bool {
        let (return_tx, rx_yield) = oneshot::channel();
        let command = SwarmCommand::StopListeningRelay { relay, return_tx };
        self.send_command(command).await;
        rx_yield.await.unwrap()
    }

    /// Establish a new new connection to the remote peer.
    /// This will try each known address until either a connection was successful, or all failed.
    pub async fn connect_peer(&mut self, peer: PeerId) -> Result<Multiaddr, DialErr> {
        let (return_tx, rx_yield) = oneshot::channel();
        let command = SwarmCommand::ConnectPeer { peer, return_tx };
        self.send_command(command).await;
        rx_yield.await.unwrap()
    }

    /// Set the default configuration for the firewall.
    ///
    /// If the rule is `None` a [`FirewallRequest::PeerSpecificRule`]
    /// request will be sent through the firewall channel when peers without a rule are sending a request.
    pub async fn set_firewall_default(&mut self, default: Option<Rule<TRq>>) {
        let (return_tx, rx_yield) = oneshot::channel();
        let command = SwarmCommand::SetFirewallDefault { default, return_tx };
        self.send_command(command).await;
        rx_yield.await.unwrap()
    }

    /// Get the current firewall configuration.
    pub async fn get_firewall_config(&mut self) -> FirewallRules<TRq> {
        let (return_tx, rx_yield) = oneshot::channel();
        let command = SwarmCommand::GetFirewallConfig { return_tx };
        self.send_command(command).await;
        rx_yield.await.unwrap()
    }

    /// Remove a default firewall rule.
    /// If there is no default rule and no peer-specific rule, a [`FirewallRequest::PeerSpecificRule`]
    /// request will be sent through the firewall channel
    pub async fn remove_firewall_default(&mut self) {
        let (return_tx, rx_yield) = oneshot::channel();
        let command = SwarmCommand::RemoveFirewallDefault { return_tx };
        self.send_command(command).await;
        rx_yield.await.unwrap()
    }

    /// Set a peer specific rule to overwrite the default behaviour for that peer.
    pub async fn set_peer_rule(&mut self, peer: PeerId, rule: Rule<TRq>) {
        let (return_tx, rx_yield) = oneshot::channel();
        let command = SwarmCommand::SetPeerRule { peer, rule, return_tx };
        self.send_command(command).await;
        rx_yield.await.unwrap()
    }

    /// Remove a peer specific rule, which will result in using the firewall default rules.
    pub async fn remove_peer_rule(&mut self, peer: PeerId) {
        let (return_tx, rx_yield) = oneshot::channel();
        let command = SwarmCommand::RemovePeerRule { peer, return_tx };
        self.send_command(command).await;
        rx_yield.await.unwrap()
    }

    /// Get the known addresses for a remote peer.
    pub async fn get_addrs(&mut self, peer: PeerId) -> Vec<Multiaddr> {
        let (return_tx, rx_yield) = oneshot::channel();
        let command = SwarmCommand::GetPeerAddrs { peer, return_tx };
        self.send_command(command).await;
        rx_yield.await.unwrap()
    }

    /// Add an address for the remote peer.
    pub async fn add_address(&mut self, peer: PeerId, address: Multiaddr) {
        let (return_tx, rx_yield) = oneshot::channel();
        let command = SwarmCommand::AddPeerAddr {
            peer,
            address,
            return_tx,
        };
        self.send_command(command).await;
        rx_yield.await.unwrap()
    }

    /// Remove an address from the known addresses of a remote peer.
    pub async fn remove_address(&mut self, peer: PeerId, address: Multiaddr) {
        let (return_tx, rx_yield) = oneshot::channel();
        let command = SwarmCommand::RemovePeerAddr {
            peer,
            address,
            return_tx,
        };
        self.send_command(command).await;
        rx_yield.await.unwrap()
    }

    /// Export address info of remote peers and relays.
    pub async fn export_address_info(&mut self) -> AddressInfo {
        let (return_tx, rx_yield) = oneshot::channel();
        let command = SwarmCommand::ExportAddressInfo { return_tx };
        self.send_command(command).await;
        rx_yield.await.unwrap()
    }

    /// Add a relay to the list of relays that may be tried to use if a remote peer can not be reached directly.
    pub async fn add_dialing_relay(
        &mut self,
        peer: PeerId,
        address: Option<Multiaddr>,
    ) -> Result<Option<Multiaddr>, RelayNotSupported> {
        let (return_tx, rx_yield) = oneshot::channel();
        let command = SwarmCommand::AddDialingRelay {
            peer,
            address,
            return_tx,
        };
        self.send_command(command).await;
        rx_yield.await.unwrap()
    }

    /// Remove a relay from the list of dialing relays.
    /// Returns `false` if the peer was not among the known relays.
    ///
    /// **Note**: Known relayed addresses for remote peers using this relay will not be influenced by this.
    pub async fn remove_dialing_relay(&mut self, peer: PeerId) -> bool {
        let (return_tx, rx_yield) = oneshot::channel();
        let command = SwarmCommand::RemoveDialingRelay { peer, return_tx };
        self.send_command(command).await;
        rx_yield.await.unwrap()
    }

    /// Configure whether it should be attempted to reach the remote via known relays, if it can not be reached via
    /// known addresses.
    pub async fn set_relay_fallback(
        &mut self,
        peer: PeerId,
        use_relay_fallback: bool,
    ) -> Result<(), RelayNotSupported> {
        let (return_tx, rx_yield) = oneshot::channel();
        let command = SwarmCommand::SetRelayFallback {
            peer,
            use_relay_fallback,
            return_tx,
        };
        self.send_command(command).await;
        rx_yield.await.unwrap()
    }

    /// Dial the target via the specified relay.
    /// The `is_exclusive` parameter specifies whether other known relays should be used if using the set relay is not
    /// successful.
    ///
    /// Returns the relayed address of the local peer (`<relay-addr>/<relay-id>/p2p-circuit/<local-id>),
    /// if an address for the relay is known.
    pub async fn use_specific_relay(
        &mut self,
        target: PeerId,
        relay: PeerId,
        is_exclusive: bool,
    ) -> Result<Option<Multiaddr>, RelayNotSupported> {
        let (return_tx, rx_yield) = oneshot::channel();
        let command = SwarmCommand::UseSpecificRelay {
            target,
            relay,
            is_exclusive,
            return_tx,
        };
        self.send_command(command).await;
        rx_yield.await.unwrap()
    }

    /// Bans a peer by its peer ID.
    ///
    /// Any incoming connection and any dialing attempt will immediately be rejected.
    /// This function has no effect if the peer is already banned.
    pub async fn ban_peer(&mut self, peer: PeerId) {
        let (return_tx, rx_yield) = oneshot::channel();
        let command = SwarmCommand::BanPeer { peer, return_tx };
        self.send_command(command).await;
        rx_yield.await.unwrap()
    }

    /// Unbans a peer.
    pub async fn unban_peer(&mut self, peer: PeerId) {
        let (return_tx, rx_yield) = oneshot::channel();
        let command = SwarmCommand::UnbanPeer { peer, return_tx };
        self.send_command(command).await;
        rx_yield.await.unwrap()
    }

    /// Check whether the Network has an established connection to a peer.
    pub async fn is_connected(&mut self, peer: PeerId) -> bool {
        let (return_tx, rx_yield) = oneshot::channel();
        let command = SwarmCommand::GetIsConnected { peer, return_tx };
        self.send_command(command).await;
        rx_yield.await.unwrap()
    }

    /// Get currently established connections.
    pub async fn established_connections(&mut self) -> Vec<(PeerId, Vec<ConnectedPoint>)> {
        let (return_tx, rx_yield) = oneshot::channel();
        let command = SwarmCommand::GetConnections { return_tx };
        self.send_command(command).await;
        rx_yield.await.unwrap()
    }
    async fn send_command(&mut self, command: SwarmCommand<Rq, Rs, TRq>) {
        let _ = poll_fn(|cx| self.command_tx.poll_ready(cx)).await;
        let _ = self.command_tx.start_send(command);
    }
}

/// Use existing keypair for authentication on the transport layer.
///
/// The local [`PeerId`] is derived from public key of the IdKeys.
pub enum InitKeypair {
    /// Identity Keys that are used to derive the noise keypair and peer id.
    IdKeys(Keypair),
    /// Use authenticated noise-keypair.
    ///
    /// **Note**:
    /// The `peer_id` has to be derived from the same keypair that is used to create the noise-keypair.
    /// Remote Peers will always observe us from the derived [`PeerId`], even if we set a different one
    /// here.
    Authenticated {
        peer_id: PeerId,
        noise_keypair: AuthenticKeypair<X25519Spec>,
    },
}

/// Builder for new `StrongholdP2p`.
///
/// Default behaviour:
/// - A new keypair is created and used, from which the [`PeerId`] of the local peer is derived.
/// - Max 5 connections to the same peer (per protocol only 1 is needed).
/// - Request-timeout, connection-timeout and firewall-timeout are 10s.
/// - [`Mdns`][`libp2p::mdns`] protocol is enabled. **Note**: This also broadcasts our own address and id to the local
///   network.
/// - [`Relay`][`libp2p::relay`] protocol is supported. *Note:* This also means that other peers can use our peer as
///   relay.
///
/// `StrongholdP2p` is build either via [`StrongholdP2pBuilder::build`] (requires feature **tcp-transport**) with a
/// pre-configured transport, or [`StrongholdP2pBuilder::build_with_transport`] with a custom transport.
///
/// When building a new `StrongholdP2p` a new [`Swarm`][libp2p::Swarm] is created and continuously polled for events.
/// Inbound requests are forwarded through a `mpsc::channel<ReceiveRequest<Rq, Rs>>`    .
/// Optionally all events regarding connections and listeners are forwarded as [`NetworkEvent`].
pub struct StrongholdP2pBuilder<Rq, Rs, TRq = Rq>
where
    Rq: RqRsMessage,
    Rs: RqRsMessage,
    TRq: FwRequest<Rq>,
{
    firewall_channel: mpsc::Sender<FirewallRequest<TRq>>,
    requests_channel: EventChannel<ReceiveRequest<Rq, Rs>>,
    events_channel: Option<EventChannel<NetworkEvent>>,

    // Use an existing keypair instead of creating a new one.
    ident: Option<(AuthenticKeypair<X25519Spec>, PeerId)>,

    // Configuration of the underlying `NetworkBehaviour`.
    behaviour_config: ConfigConfig,

    // Limit of simultaneous connections.
    connections_limit: Option<ConnectionLimits>,

    // List of known addresses that were persisted from a former running instance.
    address_info: Option<AddressInfo>,

    // Firewall rules.
    firewall_rules: FirewallRules<TRq>,

    // Use Mdns protocol for peer discovery in the local network.
    //
    // Note: This also broadcasts our own address and id to the local network.
    support_mdns: bool,

    support_relay: bool,
}

impl<Rq, Rs, TRq> StrongholdP2pBuilder<Rq, Rs, TRq>
where
    Rq: RqRsMessage,
    Rs: RqRsMessage,
    TRq: FwRequest<Rq>,
{
    /// Parameters:
    /// - `firewall_channel`: Channel for [`FirewallRequest`] if there are no fixed rules in the firewall or
    ///   [`Rule::Ask`] was set.
    /// - `requests_channel`: Channel for forwarding inbound requests from remote peers
    /// - `events_channel`: Optional channel for forwarding all events in the swarm.
    pub fn new(
        firewall_channel: mpsc::Sender<FirewallRequest<TRq>>,
        requests_channel: EventChannel<ReceiveRequest<Rq, Rs>>,
        events_channel: Option<EventChannel<NetworkEvent>>,
        firewall_rules: FirewallRules<TRq>,
    ) -> Self {
        StrongholdP2pBuilder {
            firewall_channel,
            requests_channel,
            events_channel,
            ident: None,
            behaviour_config: Default::default(),
            connections_limit: None,
            firewall_rules,
            support_mdns: true,
            support_relay: true,
            address_info: None,
        }
    }

    /// Set the keypair that is used for authenticating the communication on the transport layer.
    /// The local [`PeerId`] is derived from the keypair.
    pub fn with_keys(mut self, keys: InitKeypair) -> Self {
        let (keypair, id) = match keys {
            InitKeypair::IdKeys(keypair) => {
                let noise_keypair = NoiseKeypair::<X25519Spec>::new().into_authentic(&keypair).unwrap();
                let id = keypair.public().to_peer_id();
                (noise_keypair, id)
            }
            InitKeypair::Authenticated { peer_id, noise_keypair } => (noise_keypair, peer_id),
        };
        self.ident = Some((keypair, id));
        self
    }

    /// Set the limit for simultaneous connections.
    /// By default no connection limits apply.
    pub fn with_connections_limit(mut self, limit: ConnectionLimits) -> Self {
        self.connections_limit = Some(limit);
        self
    }

    /// Set a timeout for receiving a response after a request was sent.
    ///
    /// This applies for inbound and outbound requests.
    pub fn with_request_timeout(mut self, t: Duration) -> Self {
        self.behaviour_config.request_timeout = t;
        self
    }

    /// Set the timeout for a idle connection to a remote peer.
    pub fn with_connection_timeout(mut self, t: Duration) -> Self {
        self.behaviour_config.connection_timeout = t;
        self
    }

    /// Set timeout for [`FirewallRequest`]s send through the firewall-channel.
    ///
    /// See [`StrongholdP2p`] docs for more info.
    pub fn with_firewall_timeout(mut self, t: Duration) -> Self {
        self.behaviour_config.connection_timeout = t;
        self
    }

    /// Load the behaviour state from a former running instance.
    /// The state contains default and peer-specific rules, and the list of known addresses for remote peers.
    pub fn load_addresses(mut self, address_info: AddressInfo) -> Self {
        self.address_info = Some(address_info);
        self
    }

    /// Whether the peer should support the [`Mdns`][libp2p::mdns] protocol for peer discovery in a local network.
    ///
    /// **Note**: Enabling Mdns broadcasts our own address and id to the local network.
    pub fn with_mdns_support(mut self, support_mdns_protocol: bool) -> Self {
        self.support_mdns = support_mdns_protocol;
        self
    }

    /// Whether the peer should support the [`Relay`][libp2p::relay] protocol that allows dialing and listening via a
    /// relay peer.
    ///
    /// **Note:** enabling this protocol also means that other peers can use our peer as relay.
    pub fn with_relay_support(mut self, support_relay_protocol: bool) -> Self {
        self.support_relay = support_relay_protocol;
        self
    }

    #[cfg(feature = "tcp-transport")]
    /// [`Self::build_with_transport`] with a [`Transport`] based on TCP/IP that supports dns resolution and websockets.
    /// It uses [`tokio::spawn`] as executor, hence this method has to be called in the context of a tokio.rs runtime.
    pub async fn build(self) -> Result<StrongholdP2p<Rq, Rs, TRq>, io::Error> {
        let dns_transport = TokioDnsConfig::system(TokioTcpConfig::new())?;
        let transport = dns_transport.clone().or_transport(WsConfig::new(dns_transport));
        let executor = |fut| {
            tokio::spawn(fut);
        };
        self.build_with_transport(transport, executor).await
    }

    /// Create a new [`StrongholdP2p`] instance with an underlying [`Swarm`][libp2p::Swarm] that uses the provided
    /// transport.
    ///
    /// The transport is upgraded with:
    /// - [Relay protocol][`libp2p::relay`]
    /// - Authentication and encryption with the Noise-Protocol, using the XX-handshake
    /// - Yamux substream multiplexing
    ///
    /// The method spawns an event loop in a new task with the provided executor, that handles all interaction with the
    /// Swarm. The loop runs until [`StrongholdP2p`] is dropped, [`StrongholdP2p`] provides an interface to perform
    /// operations in it.
    /// Additionally, the executor is used to configure the
    /// [`SwarmBuilder::executor`][libp2p::swarm::SwarmBuilder::executor].
    ///
    /// ```
    /// # use p2p::{
    ///     firewall::FirewallRules,
    ///     ChannelSinkConfig, EventChannel,  StrongholdP2p, StrongholdP2pBuilder
    /// };
    /// # use futures::channel::mpsc;
    /// # use std::error::Error;
    /// use libp2p::tcp::TokioTcpConfig;
    /// #
    /// # async fn test() -> Result<(), Box<dyn Error>> {
    /// let (firewall_tx, firewall_rx) = mpsc::channel(10);
    /// let (request_tx, request_rx) = EventChannel::new(10, ChannelSinkConfig::BufferLatest);
    ///
    /// let builder = StrongholdP2pBuilder::new(firewall_tx, request_tx, None, FirewallRules::allow_all());
    /// let p2p: StrongholdP2p<String, String> = builder
    ///     .build_with_transport(TokioTcpConfig::new(), |fut| {
    ///          tokio::spawn(fut);
    ///     })
    ///     .await?;
    /// # Ok(())
    /// # }
    /// ```
    pub async fn build_with_transport<Tp, E>(
        self,
        transport: Tp,
        executor: E,
    ) -> Result<StrongholdP2p<Rq, Rs, TRq>, io::Error>
    where
        Tp: Transport + Sized + Clone + Send + Sync + 'static,
        Tp::Output: AsyncRead + AsyncWrite + Unpin + Send + 'static,
        Tp::Dial: Send + 'static,
        Tp::Listener: Send + 'static,
        Tp::ListenerUpgrade: Send + 'static,
        Tp::Error: Send + Sync,
        E: Executor + Send + 'static + Clone,
    {
        // Use the configured keypair or create a new one.
        let (noise_keypair, peer_id) = self.ident.unwrap_or_else(|| {
            let keypair = Keypair::generate_ed25519();
            // Can never fail for `identity::Keypair::Ed25519` and `X25519Spec` protocol.
            let noise_keypair = NoiseKeypair::<X25519Spec>::new().into_authentic(&keypair).unwrap();
            let peer_id = keypair.public().to_peer_id();
            (noise_keypair, peer_id)
        });
        let relay;
        let boxed_transport;
        if self.support_relay {
            let (relay_transport, relay_behaviour) = new_transport_and_behaviour(RelayConfig::default(), transport);
            boxed_transport = relay_transport
                .upgrade(upgrade::Version::V1)
                .authenticate(NoiseConfig::xx(noise_keypair).into_authenticated())
                .multiplex(YamuxConfig::default())
                .boxed();
            relay = Some(relay_behaviour)
        } else {
            boxed_transport = transport
                .upgrade(upgrade::Version::V1)
                .authenticate(NoiseConfig::xx(noise_keypair).into_authenticated())
                .multiplex(YamuxConfig::default())
                .boxed();
            relay = None;
        }
        let mdns = if self.support_mdns {
            Some(Mdns::new(MdnsConfig::default()).await?)
        } else {
            None
<<<<<<< HEAD
        };
        let (address_info, mut firewall) = match self.state {
            Some(state) => (Some(state.address_info), state.firewall),
            None => (None, FirewallConfiguration::default()),
=======
>>>>>>> 251b0262
        };

        let behaviour = NetworkBehaviour::new(
            self.behaviour_config,
            mdns,
            relay,
            self.firewall_channel,
            self.firewall_rules,
            self.address_info,
        );

        let mut swarm_builder =
            SwarmBuilder::new(boxed_transport, behaviour, peer_id).executor(Box::new(executor.clone()));
        if let Some(limit) = self.connections_limit {
            swarm_builder = swarm_builder.connection_limits(limit.into());
        }
        let swarm = swarm_builder.build();
        let local_peer_id = *swarm.local_peer_id();

        // Channel for sending `SwarmCommand`s.
        let (command_tx, command_rx) = mpsc::channel(10);

        // Spawn an event-loop for all Swarm interaction in new task.
        let event_loop = EventLoop::new(swarm, command_rx, self.requests_channel, self.events_channel);
        executor.exec(event_loop.run().boxed());

        Ok(StrongholdP2p {
            local_peer_id,
            command_tx,
        })
    }
}

/// Inbound Request from a remote peer.
/// It is expected that a response will be returned through the `response_rx` channel,
/// otherwise an [`OutboundFailure`] will occur at the remote peer.
#[derive(Debug)]
pub struct ReceiveRequest<Rq, Rs> {
    /// ID of the request.
    pub request_id: RequestId,
    /// ID of the remote peer that send the request.
    pub peer: PeerId,
    /// Request from the remote peer.
    pub request: Rq,
    /// Channel for returning the response.
    ///
    /// **Note:** If an [`InboundFailure`] occurs before a response was sent, the Receiver side of this channel is
    /// dropped.
    pub response_tx: oneshot::Sender<Rs>,
}

/// Active Listener of the local peer.
#[derive(Debug, Clone)]
pub struct Listener {
    /// The addresses associated with this listener.
    pub addrs: SmallVec<[Multiaddr; 6]>,
    /// Whether it is listening via a relay.
    pub uses_relay: Option<PeerId>,
}

/// Events happening in the Network.
/// Includes events about connection and listener status as well as potential failures when receiving
/// request-response messages.
#[derive(Debug)]
pub enum NetworkEvent {
    /// A failure occurred in the context of receiving an inbound request and sending a response.
    InboundFailure {
        request_id: RequestId,
        peer: PeerId,
        failure: InboundFailure,
    },
    /// A connection to the given peer has been opened.
    ConnectionEstablished {
        /// Identity of the peer that connected.
        peer: PeerId,
        /// Endpoint of the connection that has been opened.
        endpoint: ConnectedPoint,
        /// Number of established connections to this peer, including the one that has just been
        /// opened.
        num_established: NonZeroU32,
    },
    /// A connection with the given peer has been closed,
    /// possibly as a result of an error.
    ConnectionClosed {
        /// Identity of the peer that disconnected.
        peer: PeerId,
        /// Endpoint of the connection that has been closed.
        endpoint: ConnectedPoint,
        /// Number of other remaining connections to this same peer.
        num_established: u32,
        /// Potential Error that resulted in the disconnection.
        cause: Option<io::Error>,
    },
    /// An error happened on a connection during its initial handshake.
    ///
    /// This can include, for example, an error during the handshake of the encryption layer, or
    /// the connection unexpectedly closed.
    IncomingConnectionError {
        /// Local connection address.
        /// This address has been earlier reported with a [`NewListenAddr`](SwarmEvent::NewListenAddr)
        /// event.
        local_addr: Multiaddr,
        /// Address used to send back data to the remote.
        send_back_addr: Multiaddr,
        /// The error that happened.
        error: ConnectionErr,
    },
    /// One of the listeners has reported a new local listening address.
    NewListenAddr(Multiaddr),
    /// One of the listeners has reported the expiration of a listening address.
    ExpiredListenAddr(Multiaddr),
    /// One of the listeners gracefully closed.
    ListenerClosed {
        /// The addresses that the listener was listening on. These addresses are now considered
        /// expired, similar to if a [`ExpiredListenAddr`](SwarmEvent::ExpiredListenAddr) event
        /// has been generated for each of them.
        addresses: Vec<Multiaddr>,
        /// Potential Error in the stream that cause the listener to close.
        cause: Option<io::Error>,
    },
    /// One of the listeners reported a non-fatal error.
    ListenerError {
        /// The listener error.
        error: io::Error,
    },
}

type SwarmEv<Rq, Rs, THandleErr> = SwarmEvent<BehaviourEvent<Rq, Rs>, THandleErr>;

impl<Rq: RqRsMessage, Rs: RqRsMessage, THandleErr> TryFrom<SwarmEv<Rq, Rs, THandleErr>> for NetworkEvent {
    type Error = ();
    fn try_from(value: SwarmEv<Rq, Rs, THandleErr>) -> Result<Self, Self::Error> {
        match value {
            SwarmEvent::Behaviour(BehaviourEvent::InboundFailure {
                request_id,
                peer,
                failure,
            }) => Ok(NetworkEvent::InboundFailure {
                request_id,
                peer,
                failure,
            }),
            SwarmEvent::ConnectionEstablished {
                peer_id,
                endpoint,
                num_established,
                concurrent_dial_errors: _,
            } => Ok(NetworkEvent::ConnectionEstablished {
                peer: peer_id,
                num_established,
                endpoint,
            }),
            SwarmEvent::ConnectionClosed {
                peer_id,
                endpoint,
                num_established,
                cause,
            } => {
                let cause = match cause {
                    Some(ConnectionError::IO(e)) => Some(e),
                    _ => None,
                };
                Ok(NetworkEvent::ConnectionClosed {
                    peer: peer_id,
                    num_established,
                    endpoint,
                    cause,
                })
            }
            SwarmEvent::IncomingConnectionError {
                local_addr,
                send_back_addr,
                error,
            } => Ok(NetworkEvent::IncomingConnectionError {
                local_addr,
                send_back_addr,
                error: error.into(),
            }),
            SwarmEvent::ExpiredListenAddr { address, .. } => Ok(NetworkEvent::ExpiredListenAddr(address)),
            SwarmEvent::ListenerClosed { addresses, reason, .. } => {
                let cause = match reason {
                    Ok(()) => None,
                    Err(e) => Some(e),
                };
                Ok(NetworkEvent::ListenerClosed { addresses, cause })
            }
            SwarmEvent::ListenerError { error, .. } => Ok(NetworkEvent::ListenerError { error }),
            SwarmEvent::NewListenAddr { address, .. } => Ok(NetworkEvent::NewListenAddr(address)),
            _ => Err(()),
        }
    }
}

#[derive(Debug, Clone, Serialize, Deserialize)]
pub struct ConnectionLimits {
    max_pending_incoming: Option<u32>,
    max_pending_outgoing: Option<u32>,
    max_established_incoming: Option<u32>,
    max_established_outgoing: Option<u32>,
    max_established_per_peer: Option<u32>,
    max_established_total: Option<u32>,
}

impl Default for ConnectionLimits {
    fn default() -> Self {
        ConnectionLimits {
            max_pending_incoming: None,
            max_pending_outgoing: None,
            max_established_incoming: None,
            max_established_outgoing: None,
            max_established_per_peer: Some(5),
            max_established_total: None,
        }
    }
}

impl From<ConnectionLimits> for Libp2pConnectionLimits {
    fn from(l: ConnectionLimits) -> Self {
        Libp2pConnectionLimits::default()
            .with_max_pending_incoming(l.max_pending_incoming)
            .with_max_pending_outgoing(l.max_pending_outgoing)
            .with_max_established_incoming(l.max_established_incoming)
            .with_max_established_outgoing(l.max_established_outgoing)
            .with_max_established_per_peer(l.max_established_per_peer)
            .with_max_established(l.max_established_total)
    }
}

impl ConnectionLimits {
    /// Configures the maximum number of concurrently incoming connections being established.
    pub fn with_max_pending_incoming(mut self, limit: Option<u32>) -> Self {
        self.max_pending_incoming = limit;
        self
    }

    /// Configures the maximum number of concurrently outgoing connections being established.
    pub fn with_max_pending_outgoing(mut self, limit: Option<u32>) -> Self {
        self.max_pending_outgoing = limit;
        self
    }

    /// Configures the maximum number of concurrent established inbound connections.
    pub fn with_max_established_incoming(mut self, limit: Option<u32>) -> Self {
        self.max_established_incoming = limit;
        self
    }

    /// Configures the maximum number of concurrent established outbound connections.
    pub fn with_max_established_outgoing(mut self, limit: Option<u32>) -> Self {
        self.max_established_outgoing = limit;
        self
    }

    /// Configures the maximum number of concurrent established connections (both
    /// inbound and outbound).
    ///
    /// Note: This should be used in conjunction with
    /// [`ConnectionLimits::with_max_established_incoming`] to prevent possible
    /// eclipse attacks (all connections being inbound).
    pub fn with_max_established(mut self, limit: Option<u32>) -> Self {
        self.max_established_total = limit;
        self
    }

    /// Configures the maximum number of concurrent established connections per peer,
    /// regardless of direction (incoming or outgoing).
    pub fn with_max_established_per_peer(mut self, limit: Option<u32>) -> Self {
        self.max_established_per_peer = limit;
        self
    }
}

/// Error on dialing a peer and establishing a connection.
#[derive(Error, Debug)]
pub enum DialErr {
    /// The peer is currently banned.
    #[error("Peer is banned.")]
    Banned,
    /// The configured limit for simultaneous outgoing connections
    /// has been reached.
    #[error("Connection limit: `{limit}`/`{current}`.")]
    ConnectionLimit { limit: u32, current: u32 },
    /// The peer being dialed is the local peer and thus the dial was aborted.
    #[error("Tried to dial local peer id.")]
    LocalPeerId,
    /// No direct or relayed addresses for the peer are known.
    #[error("No addresses known for peer.")]
    NoAddresses,
    /// Pending connection attempt has been aborted.
    #[error(" Pending connection attempt has been aborted.")]
    Aborted,
    /// The peer identity obtained on the connection did not
    /// match the one that was expected.
    #[error("Wrong peer ID, obtained: {obtained:?}")]
    WrongPeerId { obtained: PeerId },
    /// The provided peer identity is invalid.
    #[error("Invalid peer ID: {0:?}")]
    InvalidPeerId(Multihash),
    /// An I/O error occurred on the connection.
    #[error("An I/O error occurred on the connection: {0}.")]
    ConnectionIo(io::Error),
    /// An error occurred while negotiating the transport protocol(s) on a connection.
    #[error("An error occurred while negotiating the transport protocol(s) on a connection: `{0:?}`.")]
    Transport(Vec<(Multiaddr, TransportError<io::Error>)>),
    /// The communication system was shut down before the dialing attempt resolved.
    #[error("The network event-loop was shut down.")]
    Shutdown,
}

impl TryFrom<DialError> for DialErr {
    type Error = ();
    fn try_from(err: DialError) -> Result<Self, Self::Error> {
        let e = match err {
            DialError::Banned => DialErr::Banned,
            DialError::ConnectionLimit(ConnectionLimit { limit, current }) => {
                DialErr::ConnectionLimit { limit, current }
            }
            DialError::LocalPeerId => DialErr::LocalPeerId,
            DialError::WrongPeerId { obtained, .. } => DialErr::WrongPeerId { obtained },
            DialError::InvalidPeerId(hash) => DialErr::InvalidPeerId(hash),
            DialError::DialPeerConditionFalse(_) => return Err(()),
            DialError::Aborted => DialErr::Aborted,
            DialError::ConnectionIo(e) => DialErr::ConnectionIo(e),
            DialError::Transport(addrs) => DialErr::Transport(addrs),
            DialError::NoAddresses => DialErr::NoAddresses,
        };
        Ok(e)
    }
}

/// Error on establishing a connection.
#[derive(Error, Debug)]
pub enum ConnectionErr {
    /// An I/O error occurred on the connection.
    #[error("I/O error: {0}")]
    Io(io::Error),
    /// The peer identity obtained on the connection did not
    /// match the one that was expected.
    #[error("Wrong peer Id, obtained: {obtained:?}")]
    WrongPeerId { obtained: PeerId },

    /// An error occurred while negotiating the transport protocol(s).
    #[error("Transport error: {0}")]
    Transport(TransportErr),
    /// The connection was dropped because the connection limit
    /// for a peer has been reached.
    #[error("Connection limit: `{limit}`/`{current}`.")]
    ConnectionLimit { limit: u32, current: u32 },
    /// Pending connection attempt has been aborted.
    #[error("Pending connection attempt has been aborted.")]
    Aborted,
}

impl From<PendingConnectionError<TransportError<io::Error>>> for ConnectionErr {
    fn from(value: PendingConnectionError<TransportError<io::Error>>) -> Self {
        match value {
            PendingConnectionError::Transport(TransportError::Other(e)) | PendingConnectionError::IO(e) => {
                ConnectionErr::Io(e)
            }
            PendingConnectionError::WrongPeerId { obtained, .. } => ConnectionErr::WrongPeerId { obtained },
            PendingConnectionError::ConnectionLimit(ConnectionLimit { limit, current }) => {
                ConnectionErr::ConnectionLimit { limit, current }
            }
            PendingConnectionError::Transport(err) => ConnectionErr::Transport(err.into()),
            PendingConnectionError::Aborted => ConnectionErr::Aborted,
        }
    }
}

/// Error on the [Transport][libp2p::Transport].
#[derive(Error, Debug)]
pub enum TransportErr {
    /// The address is not supported.
    #[error("Multiaddress not supported: {0}")]
    MultiaddrNotSupported(Multiaddr),
    /// An I/O Error occurred.
    #[error("I/O error: {0}")]
    Io(io::Error),
}

impl From<TransportError<io::Error>> for TransportErr {
    fn from(err: TransportError<io::Error>) -> Self {
        match err {
            TransportError::MultiaddrNotSupported(addr) => TransportErr::MultiaddrNotSupported(addr),
            TransportError::Other(err) => TransportErr::Io(err),
        }
    }
}

/// Error on listening on an address.
#[derive(Error, Debug)]
pub enum ListenErr {
    /// Listening on the address failed on the transport layer.
    #[error("Transport error: {0}")]
    Transport(TransportErr),
    /// The communication system was shut down before the listening attempt resolved.
    #[error("The network event-loop was shut down.")]
    Shutdown,
}

impl From<TransportError<io::Error>> for ListenErr {
    fn from(err: TransportError<io::Error>) -> Self {
        ListenErr::Transport(err.into())
    }
}

/// Error on listening on a relayed address.
#[derive(Error, Debug)]
pub enum ListenRelayErr {
    /// The relay protocol is not supported.
    #[error("Relay Protocol not enabled.")]
    ProtocolNotSupported,
    /// Establishing a connection to the relay failed.
    #[error("Dial Relay Error: {0}")]
    DialRelay(#[from] DialErr),
    /// Error on listening on an address.
    #[error("Listening Error: {0}")]
    Listen(ListenErr),
}

impl TryFrom<DialError> for ListenRelayErr {
    type Error = <DialErr as TryFrom<DialError>>::Error;
    fn try_from(err: DialError) -> Result<Self, Self::Error> {
        DialErr::try_from(err).map(ListenRelayErr::DialRelay)
    }
}

impl From<TransportError<io::Error>> for ListenRelayErr {
    fn from(err: TransportError<io::Error>) -> Self {
        ListenRelayErr::Listen(err.into())
    }
}<|MERGE_RESOLUTION|>--- conflicted
+++ resolved
@@ -705,13 +705,6 @@
             Some(Mdns::new(MdnsConfig::default()).await?)
         } else {
             None
-<<<<<<< HEAD
-        };
-        let (address_info, mut firewall) = match self.state {
-            Some(state) => (Some(state.address_info), state.firewall),
-            None => (None, FirewallConfiguration::default()),
-=======
->>>>>>> 251b0262
         };
 
         let behaviour = NetworkBehaviour::new(
