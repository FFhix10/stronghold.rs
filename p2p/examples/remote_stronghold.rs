// Copyright 2020-2021 IOTA Stiftung
// SPDX-License-Identifier: Apache-2.0

//! # Stronghold server
//!
//! This example provides a basic PoC that shows how stronghold-p2p can be used to communicate with a remote
//! Stronghold server, without a local Stronghold running.
//! In an actual application, the `remote_stronghold` and `local_client` would run on different systems.
//!
//! Note: because we are also mocking the remote stronghold, we need to use `actix_rt` as runtime. If the remote
//! stronghold would actually run on a different system, the local_client could use a any runtime.

use futures::{
    channel::{mpsc, oneshot},
    FutureExt,
};
use iota_stronghold::Location;
use p2p::{Multiaddr, PeerId};
use std::error::Error;

const CLIENT_PATH: &[u8; 6] = b"client";

// Mock remote Stronghold
mod remote_stronghold {
    use super::*;
    use futures::future::pending;
    use iota_stronghold::{
        p2p::{NetworkConfig, Permissions},
        Stronghold,
    };

    pub async fn run(address_tx: oneshot::Sender<(PeerId, Multiaddr)>) -> Result<(), Box<dyn Error>> {
        let mut stronghold = Stronghold::init_stronghold_system(CLIENT_PATH.to_vec(), Vec::new()).await?;
        // Allow all inbound requests. In a real application the access for remote peers should be restricted
        // based on the sender's peer-id.
        stronghold
            .spawn_p2p(NetworkConfig::new(Permissions::allow_all()), None)
            .await?;
        let addr = stronghold.start_listening(None).await??;
        let peer_id = stronghold.get_swarm_info().await?.local_peer_id;
        address_tx.send((peer_id, addr)).unwrap();
        println!("Started remote Stronghold.");
        //
        let _ = pending::<()>().await;
        Ok(())
    }
}

// Local client that is using the remote Stronghold to generate a key and sign messages.
mod local_client {
    use super::*;
    use iota_stronghold::{
<<<<<<< HEAD
        p2p::{ShRequest, ShResult},
        procedures::{Ed25519Sign, GenerateKey, KeyType},
=======
        p2p::{secure_messages::Procedures, Request, ShRequest, ShResult},
        procedures::{Ed25519Sign, GenerateKey, KeyType, ProcedureOutput},
>>>>>>> 251b0262
        Location, RecordHint,
    };
    use p2p::{firewall::FirewallRules, ChannelSinkConfig, EventChannel, StrongholdP2p};

    pub struct StrongholdStub {
        network: StrongholdP2p<ShRequest, ShResult>,
        remote_stronghold_id: PeerId,
    }

<<<<<<< HEAD
    // Spawn new peer, connect to remote Stronghold and generate a new Ed25519 keypair.
    pub async fn generate_key(
        stronghold_id: PeerId,
        stronghold_addr: Multiaddr,
        location: Location,
    ) -> Result<(), Box<dyn Error>> {
        let mut network = setup_network(stronghold_id, stronghold_addr).await?;
        println!("Generating new ed25519 keypair at location: {:?}", location);
        let key_hint = RecordHint::new("key").unwrap();
        let generate_key = GenerateKey {
            ty: KeyType::Ed25519,
            output: location,
            hint: key_hint,
        };
        let res = network
            .send_request(stronghold_id, ShRequest::Procedures(generate_key.into()))
            .await?;
        match res {
            ShResult::Proc(res) => {
                res?;
            }
            _ => unreachable!("ShRequest::Procedure always returns ShResult::Proc"),
=======
    impl StrongholdStub {
        pub async fn new(
            remote_stronghold_id: PeerId,
            remote_stronghold_addr: Multiaddr,
        ) -> Result<Self, Box<dyn Error>> {
            // Use dummy firewall channel since there will be no inbound requests.
            let (firewall_tx, _) = mpsc::channel(0);
            let (request_tx, _) = EventChannel::new(0, ChannelSinkConfig::Block);
            let mut network = StrongholdP2p::new(firewall_tx, request_tx, None, FirewallRules::allow_none()).await?;
            // Add address info of remote Stronghold.
            network.add_address(remote_stronghold_id, remote_stronghold_addr).await;
            println!("\nStarted new client.");
            Ok(StrongholdStub {
                network,
                remote_stronghold_id,
            })
>>>>>>> 251b0262
        }

<<<<<<< HEAD
    // Spawn new peer, connect to remote Stronghold and use the previously generated keypair to sign a message.
    pub async fn sign_message(
        stronghold_id: PeerId,
        stronghold_addr: Multiaddr,
        location: Location,
        message: String,
    ) -> Result<(), Box<dyn Error>> {
        let mut network = setup_network(stronghold_id, stronghold_addr).await?;
        println!(
            "Signing message {:?} with key stored in location: {:?}",
            message, location
        );
        let msg_bytes: Vec<u8> = message.into();
        let sign_message = Ed25519Sign {
            msg: msg_bytes,
            private_key: location,
        };
        let res = network
            .send_request(stronghold_id, ShRequest::Procedures(sign_message.into()))
            .await?;
        match res {
            ShResult::Proc(res) => {
                let signed: Vec<u8> = res?.pop().unwrap().into();
                println!("Signed message: {:?}", signed);
                Ok(())
=======
        /// Generate a new Ed25519 keypair at the remote Stronghold.
        pub async fn generate_key(&mut self, location: Location) -> Result<(), Box<dyn Error>> {
            println!("Generating new ed25519 keypair at location: {:?}.", location);
            let key_hint = RecordHint::new("key").unwrap();
            let generate_key = GenerateKey {
                ty: KeyType::Ed25519,
                output: location,
                hint: key_hint,
            };
            self.exec_proc(generate_key).await.map(|_| ())
        }

        /// Use an existing keypair keypair to sign a message.
        pub async fn sign_message(&mut self, location: Location, message: String) -> Result<Vec<u8>, Box<dyn Error>> {
            println!(
                "\nSigning message {:?} with key stored in location: {:?}.",
                message, location
            );
            let msg_bytes: Vec<u8> = message.into();
            let sign_message = Ed25519Sign {
                msg: msg_bytes,
                private_key: location,
            };
            let signed = self.exec_proc(sign_message).await.map(|signed| signed.into())?;
            println!("Signed message: {:?}", signed);
            Ok(signed)
        }

        async fn exec_proc<P: Into<Procedures>>(&mut self, proc: P) -> Result<ProcedureOutput, Box<dyn Error>> {
            let request = ShRequest {
                client_path: CLIENT_PATH.to_vec(),
                request: Request::Procedures(proc.into()),
            };
            let res = self.network.send_request(self.remote_stronghold_id, request).await?;
            match res {
                ShResult::Proc(Ok(mut outputs)) => Ok(outputs.pop().expect("outputs len == number of procedures")),
                ShResult::Proc(Err(e)) => Err(e.into()),
                _ => unreachable!("ShRequest::Procedure always returns ShResult::Proc"),
>>>>>>> 251b0262
            }
        }
    }
}

async fn usecase_sign_messages(info_rx: oneshot::Receiver<(PeerId, Multiaddr)>) -> Result<(), Box<dyn Error>> {
    let (stronghold_id, stronghold_addr) = info_rx.await.unwrap();
    let mut remote_stronghold = local_client::StrongholdStub::new(stronghold_id, stronghold_addr).await?;

    let key_location = Location::generic("v0", "r0");
    remote_stronghold.generate_key(key_location.clone()).await?;
    // Use the created key to sing multiple message.
    for i in 0..3 {
        let message = format!("message {}", i);
        remote_stronghold.sign_message(key_location.clone(), message).await?;
    }
    Ok(())
}

#[actix_rt::main]
async fn main() -> Result<(), Box<dyn Error>> {
    let (info_tx, info_rx) = oneshot::channel::<(PeerId, Multiaddr)>();

    futures::select! {
        // Run the local client
        _ = usecase_sign_messages(info_rx).fuse() => {},
        // Run the remote Stronghold
        _ = remote_stronghold::run(info_tx).fuse() => {}
    }
    Ok(())
}<|MERGE_RESOLUTION|>--- conflicted
+++ resolved
@@ -50,13 +50,8 @@
 mod local_client {
     use super::*;
     use iota_stronghold::{
-<<<<<<< HEAD
-        p2p::{ShRequest, ShResult},
-        procedures::{Ed25519Sign, GenerateKey, KeyType},
-=======
         p2p::{secure_messages::Procedures, Request, ShRequest, ShResult},
         procedures::{Ed25519Sign, GenerateKey, KeyType, ProcedureOutput},
->>>>>>> 251b0262
         Location, RecordHint,
     };
     use p2p::{firewall::FirewallRules, ChannelSinkConfig, EventChannel, StrongholdP2p};
@@ -66,30 +61,6 @@
         remote_stronghold_id: PeerId,
     }
 
-<<<<<<< HEAD
-    // Spawn new peer, connect to remote Stronghold and generate a new Ed25519 keypair.
-    pub async fn generate_key(
-        stronghold_id: PeerId,
-        stronghold_addr: Multiaddr,
-        location: Location,
-    ) -> Result<(), Box<dyn Error>> {
-        let mut network = setup_network(stronghold_id, stronghold_addr).await?;
-        println!("Generating new ed25519 keypair at location: {:?}", location);
-        let key_hint = RecordHint::new("key").unwrap();
-        let generate_key = GenerateKey {
-            ty: KeyType::Ed25519,
-            output: location,
-            hint: key_hint,
-        };
-        let res = network
-            .send_request(stronghold_id, ShRequest::Procedures(generate_key.into()))
-            .await?;
-        match res {
-            ShResult::Proc(res) => {
-                res?;
-            }
-            _ => unreachable!("ShRequest::Procedure always returns ShResult::Proc"),
-=======
     impl StrongholdStub {
         pub async fn new(
             remote_stronghold_id: PeerId,
@@ -106,36 +77,8 @@
                 network,
                 remote_stronghold_id,
             })
->>>>>>> 251b0262
         }
 
-<<<<<<< HEAD
-    // Spawn new peer, connect to remote Stronghold and use the previously generated keypair to sign a message.
-    pub async fn sign_message(
-        stronghold_id: PeerId,
-        stronghold_addr: Multiaddr,
-        location: Location,
-        message: String,
-    ) -> Result<(), Box<dyn Error>> {
-        let mut network = setup_network(stronghold_id, stronghold_addr).await?;
-        println!(
-            "Signing message {:?} with key stored in location: {:?}",
-            message, location
-        );
-        let msg_bytes: Vec<u8> = message.into();
-        let sign_message = Ed25519Sign {
-            msg: msg_bytes,
-            private_key: location,
-        };
-        let res = network
-            .send_request(stronghold_id, ShRequest::Procedures(sign_message.into()))
-            .await?;
-        match res {
-            ShResult::Proc(res) => {
-                let signed: Vec<u8> = res?.pop().unwrap().into();
-                println!("Signed message: {:?}", signed);
-                Ok(())
-=======
         /// Generate a new Ed25519 keypair at the remote Stronghold.
         pub async fn generate_key(&mut self, location: Location) -> Result<(), Box<dyn Error>> {
             println!("Generating new ed25519 keypair at location: {:?}.", location);
@@ -174,7 +117,6 @@
                 ShResult::Proc(Ok(mut outputs)) => Ok(outputs.pop().expect("outputs len == number of procedures")),
                 ShResult::Proc(Err(e)) => Err(e.into()),
                 _ => unreachable!("ShRequest::Procedure always returns ShResult::Proc"),
->>>>>>> 251b0262
             }
         }
     }
