[package]
name = "iota_stronghold"
version = "0.4.1"
authors = [
  "IOTA Stiftung",
  "tensor-programming <tensordeveloper@gmail.com>"
]
edition = "2018"
license = "Apache-2.0"
readme = "README.md"
description = "Client interface for Stronghold"
keywords = [ "iota", "stronghold", "security" ]
categories = [ "security" ]
homepage = "https://stronghold.docs.iota.org"
repository = "https://github.com/iotaledger/stronghold.rs"

[dependencies]
bincode = "1.3"
serde = { version = "1.0", features = [ "derive" ] }
zeroize = "1.1"
zeroize_derive = "1.0"
anyhow = "1.0"
thiserror = "1.0"
futures = { version = "0.3", optional = true }
actix = "0.12"
rand = "0.8.3"
hmac = "0.11"
sha2 = "0.9"

[dependencies.stronghold_engine]
path = "../engine"
version = "0.4"

[dependencies.iota-crypto]
version = "0.7.0"
features = [
"aes",
"random",
"ed25519",
"sha",
"hmac",
"bip39-en",
"bip39-jp",
"slip10",
"chacha"
]

[dependencies.stronghold-p2p]
path = "../p2p"
version = "0.3"
optional = true


[dependencies.stronghold-derive]
path = "../derive"
version = "0.2"

[dependencies.stronghold-utils]
path = "../utils"
version = "0.3"

[features]
p2p = ["stronghold-p2p", "futures"]

[dev-dependencies]
hex = "0.4.2"
criterion = { version = "0.3.3", features = ["async_tokio"] }
<<<<<<< HEAD
clap = { version = "3.0.0-beta.1", features = [ "yaml" ] }
=======
clap = { version = "3.0.0-beta.5", features = [ "yaml" ] }
>>>>>>> 9374cc1a
tokio = {version = "1.9", features = ["rt-multi-thread"] }

[[example]]
name = "p2p"
required-features = ["p2p"]


[[bench]]
name = "benchmark"
harness = false

[package.metadata.docs.rs]
all-features = true<|MERGE_RESOLUTION|>--- conflicted
+++ resolved
@@ -65,11 +65,7 @@
 [dev-dependencies]
 hex = "0.4.2"
 criterion = { version = "0.3.3", features = ["async_tokio"] }
-<<<<<<< HEAD
-clap = { version = "3.0.0-beta.1", features = [ "yaml" ] }
-=======
 clap = { version = "3.0.0-beta.5", features = [ "yaml" ] }
->>>>>>> 9374cc1a
 tokio = {version = "1.9", features = ["rt-multi-thread"] }
 
 [[example]]
