// Copyright 2020-2021 IOTA Stiftung
// SPDX-License-Identifier: Apache-2.0

//! Secure Client Actor State

use crate::{
    actors::{RecordError, VaultError},
    internals,
    procedures::{FatalProcedureError, Products, Runner},
    state::key_store::KeyStore,
    Location,
};
use engine::{
    new_runtime::memories::buffer::Buffer,
    store::Cache,
    vault::{ClientId, DbView, RecordHint, VaultId},
};
use std::time::Duration;

/// Cache type definition
pub type Store = Cache<Vec<u8>, Vec<u8>>;

pub struct SecureClient {
    // A keystore
    pub(crate) keystore: KeyStore,
    // A view on the vault entries
    pub(crate) db: DbView<internals::Provider>,
    // The id of this client
    pub client_id: ClientId,
    // Contains the Record Ids for the most recent Record in each vault.
    pub store: Store,
}

impl SecureClient {
    /// Creates a new Client given a `ClientID` and `ChannelRef<SHResults>`
    pub fn new(client_id: ClientId) -> Self {
        let store = Cache::new();

        Self {
            client_id,
            store,
            keystore: KeyStore::new(),
            db: DbView::new(),
        }
    }

    /// Write unencrypted data to the store.  Returns [`None`] if the key didn't already exist and [`Some(Vec<u8>)`] if
    /// the key was updated.
    pub fn write_to_store(&mut self, key: Vec<u8>, data: Vec<u8>, lifetime: Option<Duration>) -> Option<Vec<u8>> {
        self.store.insert(key, data, lifetime)
    }

    /// Attempts to read the data from the store.  Returns [`Some(Vec<u8>)`] if the key exists and [`None`] if it
    /// doesn't.
    pub fn read_from_store(&mut self, key: Vec<u8>) -> Option<Vec<u8>> {
        self.store.get(&key).map(|v| v.to_vec())
    }

    /// Deletes an item from the store by the given key.
    pub fn store_delete_item(&mut self, key: Vec<u8>) {
        self.store.remove(&key);
    }

    /// Checks to see if the key exists in the store.
    pub fn store_key_exists(&mut self, key: Vec<u8>) -> bool {
        self.store.contains_key(&key)
    }

    /// Sets the client id to swap from one client to another.
    pub fn set_client_id(&mut self, client_id: ClientId) {
        self.client_id = client_id
    }

    /// Rebuilds the cache using the parameters.
    pub fn rebuild_cache(&mut self, id: ClientId, store: Store) {
        self.client_id = id;
        self.store = store;
    }

<<<<<<< HEAD
    // #[deprecated]
    /// Resolves a location to a `VaultId` and a `RecordId`
    pub fn resolve_location<L: AsRef<Location>>(l: L) -> (VaultId, RecordId) {
        match l.as_ref() {
            Location::Generic {
                vault_path,
                record_path,
            } => {
                let vid = Self::derive_vault_id(vault_path);
                let rid = RecordId::load_from_path(vid.as_ref(), record_path);
                (vid, rid)
            }
            Location::Counter { vault_path, counter } => {
                let vid = Self::derive_vault_id(vault_path);
                let rid = Self::derive_record_id(vault_path, *counter);

                (vid, rid)
            }
        }
    }

    /// Gets the [`VaultId`] from a specified path.
    pub fn derive_vault_id<P: AsRef<Vec<u8>>>(path: P) -> VaultId {
        VaultId::load_from_path(path.as_ref(), path.as_ref())
    }

    /// Derives the counter [`RecordId`] from the given vault path and the counter value.
    pub fn derive_record_id<P: AsRef<Vec<u8>>>(vault_path: P, ctr: usize) -> RecordId {
        let vault_path = vault_path.as_ref();

        let path = if ctr == 0 {
            format!("{:?}{}", vault_path, "first_record")
        } else {
            format!("{:?}{}", vault_path, ctr)
        };

        RecordId::load_from_path(path.as_bytes(), path.as_bytes())
    }

=======
>>>>>>> 064d9cf5
    /// Gets the client string.
    pub fn get_client_str(&self) -> String {
        self.client_id.into()
    }
}

impl Runner for SecureClient {
    fn get_guard<F, T>(&mut self, location: &Location, f: F) -> Result<T, VaultError<FatalProcedureError>>
    where
        F: FnOnce(Buffer<u8>) -> Result<T, FatalProcedureError>,
    {
        let (vault_id, record_id) = location.resolve();
        let key = self
            .keystore
            .take_key(vault_id)
            .ok_or(VaultError::VaultNotFound(vault_id))?;

        let mut ret = None;
        let execute_procedure = |guard: Buffer<u8>| {
            ret = Some(f(guard)?);
            Ok(())
        };
        let res = self.db.get_guard(&key, vault_id, record_id, execute_procedure);
        self.keystore.insert_key(vault_id, key);

        match res {
            Ok(()) => Ok(ret.unwrap()),
            Err(e) => Err(e),
        }
    }

    fn exec_proc<F, T>(
        &mut self,
        location0: &Location,
        location1: &Location,
        hint: RecordHint,
        f: F,
    ) -> Result<T, VaultError<FatalProcedureError>>
    where
        F: FnOnce(Buffer<u8>) -> Result<Products<T>, FatalProcedureError>,
    {
        let (vid0, rid0) = location0.resolve();
        let (vid1, rid1) = location1.resolve();

        let key0 = self.keystore.take_key(vid0).ok_or(VaultError::VaultNotFound(vid0))?;

        let mut ret = None;
        let execute_procedure = |guard: Buffer<u8>| {
            let Products { output: plain, secret } = f(guard)?;
            ret = Some(plain);
            Ok(secret)
        };

        let res;
        if vid0 == vid1 {
            res = self
                .db
                .exec_proc(&key0, vid0, rid0, &key0, vid1, rid1, hint, execute_procedure);
        } else {
            if !self.keystore.vault_exists(vid1) {
                let key1 = self.keystore.create_key(vid1);
                self.db.init_vault(key1, vid1);
            }
            let key1 = self.keystore.take_key(vid1).unwrap();
            res = self
                .db
                .exec_proc(&key0, vid0, rid0, &key1, vid1, rid1, hint, execute_procedure);
            self.keystore.insert_key(vid1, key1);
        }

        self.keystore.insert_key(vid0, key0);

        match res {
            Ok(()) => Ok(ret.unwrap()),
            Err(e) => Err(e),
        }
    }

    fn write_to_vault(&mut self, location: &Location, hint: RecordHint, value: Vec<u8>) -> Result<(), RecordError> {
        let (vault_id, record_id) = location.resolve();
        if !self.keystore.vault_exists(vault_id) {
            let key = self.keystore.create_key(vault_id);
            self.db.init_vault(key, vault_id);
        }
        let key = self.keystore.take_key(vault_id).unwrap();
        let res = self.db.write(&key, vault_id, record_id, &value, hint);
        self.keystore.insert_key(vault_id, key);
        res
    }

    fn revoke_data(&mut self, location: &Location) -> Result<(), RecordError> {
        let (vault_id, record_id) = location.resolve();
        if let Some(key) = self.keystore.take_key(vault_id) {
            let res = self.db.revoke_record(&key, vault_id, record_id);
            self.keystore.insert_key(vault_id, key);
            res?;
        }
        Ok(())
    }

    fn garbage_collect(&mut self, vault_id: VaultId) -> bool {
        let key = match self.keystore.take_key(vault_id) {
            Some(key) => key,
            None => return false,
        };
        self.db.garbage_collect_vault(&key, vault_id);
        self.keystore.insert_key(vault_id, key);
        true
    }
}<|MERGE_RESOLUTION|>--- conflicted
+++ resolved
@@ -77,48 +77,6 @@
         self.store = store;
     }
 
-<<<<<<< HEAD
-    // #[deprecated]
-    /// Resolves a location to a `VaultId` and a `RecordId`
-    pub fn resolve_location<L: AsRef<Location>>(l: L) -> (VaultId, RecordId) {
-        match l.as_ref() {
-            Location::Generic {
-                vault_path,
-                record_path,
-            } => {
-                let vid = Self::derive_vault_id(vault_path);
-                let rid = RecordId::load_from_path(vid.as_ref(), record_path);
-                (vid, rid)
-            }
-            Location::Counter { vault_path, counter } => {
-                let vid = Self::derive_vault_id(vault_path);
-                let rid = Self::derive_record_id(vault_path, *counter);
-
-                (vid, rid)
-            }
-        }
-    }
-
-    /// Gets the [`VaultId`] from a specified path.
-    pub fn derive_vault_id<P: AsRef<Vec<u8>>>(path: P) -> VaultId {
-        VaultId::load_from_path(path.as_ref(), path.as_ref())
-    }
-
-    /// Derives the counter [`RecordId`] from the given vault path and the counter value.
-    pub fn derive_record_id<P: AsRef<Vec<u8>>>(vault_path: P, ctr: usize) -> RecordId {
-        let vault_path = vault_path.as_ref();
-
-        let path = if ctr == 0 {
-            format!("{:?}{}", vault_path, "first_record")
-        } else {
-            format!("{:?}{}", vault_path, ctr)
-        };
-
-        RecordId::load_from_path(path.as_bytes(), path.as_bytes())
-    }
-
-=======
->>>>>>> 064d9cf5
     /// Gets the client string.
     pub fn get_client_str(&self) -> String {
         self.client_id.into()
