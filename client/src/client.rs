--- conflicted
+++ resolved
@@ -15,14 +15,11 @@
 use std::collections::BTreeMap;
 
 use serde::{Deserialize, Serialize};
-<<<<<<< HEAD
 
 pub enum ReadWrite {
     Read,
     Write,
 }
-=======
->>>>>>> fb3d35cd
 
 /// A `Client` Cache Actor which routes external messages to the rest of the Stronghold system.
 #[actor(SHResults, SHRequest, InternalResults)]
@@ -40,11 +37,8 @@
     /// Creates a new Client given a `ClientID` and `ChannelRef<SHResults>`
     pub fn new(client_id: ClientId) -> Self {
         let vaults = BTreeMap::new();
-<<<<<<< HEAD
         let heads = vec![];
-=======
-        let heads = Vec::new();
->>>>>>> fb3d35cd
+
         let counters = vec![0];
 
         Self {
@@ -59,7 +53,6 @@
         bincode::serialize(&self).expect(line_error!())
     }
 
-<<<<<<< HEAD
     pub fn add_new_vault(&mut self, vid: VaultId) {
         let head = self.heads.len();
 
@@ -68,11 +61,6 @@
 
     pub fn add_record_to_vault(&mut self, vid: VaultId, rid: RecordId) {
         let mut heads = self.heads.clone();
-=======
-    /// Insert a new Record into the Stronghold on the Vault based on the given RecordId.
-    pub fn add_vault_insert_record(&mut self, vid: VaultId, rid: RecordId) -> (VaultId, RecordId) {
-        let mut heads: Vec<RecordId> = self.heads.clone();
->>>>>>> fb3d35cd
 
         let (idx, _) = self
             .vaults
