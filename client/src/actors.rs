// Copyright 2020-2021 IOTA Stiftung
// SPDX-License-Identifier: Apache-2.0

#[cfg(feature = "p2p")]
pub mod p2p;
mod registry;
mod secure;
mod snapshot;

#[cfg(feature = "p2p")]
<<<<<<< HEAD
pub use self::registry::messages::{GetNetwork, InsertNetwork, StopNetwork};
=======
pub use self::registry::p2p_messages::{GetNetwork, InsertNetwork, StopNetwork};
>>>>>>> f32e4392
#[cfg(test)]
pub use self::secure::testing as secure_testing;
pub use self::{
    registry::{
        messages::{GetAllClients, GetClient, GetSnapshot, GetTarget, RemoveClient, SpawnClient, SwitchTarget},
<<<<<<< HEAD
        Registry,
=======
        Registry, RegistryError,
>>>>>>> f32e4392
    },
    secure::{
        messages as secure_messages, procedures as secure_procedures,
        procedures::{ProcResult, SLIP10DeriveInput},
        SecureClient, VaultError,
    },
    snapshot::{messages as snapshot_messages, returntypes as snapshot_returntypes, WriteSnapshot},
};

#[cfg(test)]
// this import is intended for testing purposes only, and should not be included
// in any production code.
pub use secure::testing::ReadFromVault;<|MERGE_RESOLUTION|>--- conflicted
+++ resolved
@@ -8,21 +8,13 @@
 mod snapshot;
 
 #[cfg(feature = "p2p")]
-<<<<<<< HEAD
-pub use self::registry::messages::{GetNetwork, InsertNetwork, StopNetwork};
-=======
 pub use self::registry::p2p_messages::{GetNetwork, InsertNetwork, StopNetwork};
->>>>>>> f32e4392
 #[cfg(test)]
 pub use self::secure::testing as secure_testing;
 pub use self::{
     registry::{
         messages::{GetAllClients, GetClient, GetSnapshot, GetTarget, RemoveClient, SpawnClient, SwitchTarget},
-<<<<<<< HEAD
         Registry,
-=======
-        Registry, RegistryError,
->>>>>>> f32e4392
     },
     secure::{
         messages as secure_messages, procedures as secure_procedures,
