--- conflicted
+++ resolved
@@ -18,12 +18,8 @@
         messages::{GetAllClients, GetClient, GetSnapshot, GetTarget, RemoveClient, SpawnClient, SwitchTarget},
         Registry,
     },
-<<<<<<< HEAD
+    secure::{messages as secure_messages, RecordError, VaultError},
     snapshot::{messages as snapshot_messages, returntypes as snapshot_returntypes, SnapshotConfig},
-=======
-    secure::{messages as secure_messages, RecordError, VaultError},
-    snapshot::{messages as snapshot_messages, returntypes as snapshot_returntypes},
->>>>>>> 129225ef
 };
 #[cfg(test)]
 pub use secure::testing as secure_testing;