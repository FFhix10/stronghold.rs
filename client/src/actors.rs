// Copyright 2020-2021 IOTA Stiftung
// SPDX-License-Identifier: Apache-2.0

#[cfg(feature = "p2p")]
pub mod p2p;
mod registry;
mod secure;
mod snapshot;

#[cfg(feature = "p2p")]
pub use self::registry::p2p_messages::{GetNetwork, InsertNetwork, StopNetwork};
#[cfg(test)]
pub use self::secure::testing as secure_testing;
pub use self::{
    registry::{
<<<<<<< HEAD
        messages::{GetAllClients, GetClient, GetSnapshot, HasClient, Initialize, InsertClient, RemoveClient},
=======
        messages::{GetAllClients, GetClient, GetSnapshot, GetTarget, RemoveClient, SpawnClient, SwitchTarget},
>>>>>>> 523531e8
        Registry, RegistryError,
    },
    secure::{
        messages as secure_messages, procedures as secure_procedures,
        procedures::{ProcResult, SLIP10DeriveInput},
        SecureClient, VaultError,
    },
    snapshot::{messages as snapshot_messages, returntypes as snapshot_returntypes, SnapshotConfig},
};

#[cfg(test)]
// this import is intended for testing purposes only, and should not be included
// in any production code.
pub use secure::testing::ReadFromVault;<|MERGE_RESOLUTION|>--- conflicted
+++ resolved
@@ -13,11 +13,7 @@
 pub use self::secure::testing as secure_testing;
 pub use self::{
     registry::{
-<<<<<<< HEAD
-        messages::{GetAllClients, GetClient, GetSnapshot, HasClient, Initialize, InsertClient, RemoveClient},
-=======
         messages::{GetAllClients, GetClient, GetSnapshot, GetTarget, RemoveClient, SpawnClient, SwitchTarget},
->>>>>>> 523531e8
         Registry, RegistryError,
     },
     secure::{
