--- conflicted
+++ resolved
@@ -17,25 +17,15 @@
             ReadFromStore, ReloadData, RevokeData, WriteToStore, WriteToVault,
         },
         secure_procedures::{CallProcedure, ProcResult, Procedure},
-<<<<<<< HEAD
         snapshot_messages::{
             FillSnapshot, FullSynchronization, PartialSynchronization, ReadFromSnapshot, WriteSnapshot,
         },
-        GetAllClients, GetClient, GetSnapshot, Initialize, InsertClient, Registry, RemoveClient, SecureClient,
-        SnapshotConfig,
-    },
-    line_error,
-    utils::{LoadFromPath, StatusMessage, StrongholdFlags, VaultFlags},
-    Location, ResultMessage,
-=======
-        snapshot_messages::{FillSnapshot, ReadFromSnapshot, WriteSnapshot},
-        GetAllClients, GetClient, GetSnapshot, GetTarget, Registry, RemoveClient, SecureClient, SpawnClient,
-        SwitchTarget,
+        GetAllClients, GetClient, GetSnapshot, GetTarget, Registry, RegistryError, RemoveClient, SecureClient,
+        SnapshotConfig, SpawnClient, SwitchTarget,
     },
     line_error,
     utils::{LoadFromPath, ResultMessage, StatusMessage, StrongholdFlags, VaultFlags},
     Location,
->>>>>>> 523531e8
 };
 use engine::vault::{ClientId, RecordHint, RecordId};
 
@@ -78,12 +68,6 @@
 
         // the registry will be run as a system service
         let registry = Registry::default().start();
-
-        // clear registry
-        registry
-            .send(Initialize {})
-            .await
-            .map_err(|error| anyhow::anyhow!(error.to_string()))?;
 
         // we need to block for the target client actor
         match registry.send(SpawnClient { id: client_id }).await? {
@@ -172,18 +156,25 @@
             Err(e) => return ResultMessage::Error(e.to_string()),
         };
 
-        // send data to secure actor and reload
-        match self
-            .target
-            .send(ReloadData {
-                data: result.data,
-                id: result.id,
-            })
-            .await
-        {
-            Ok(_) => ResultMessage::Ok(()),
-            Err(e) => ResultMessage::Error(e.to_string()),
-        }
+        // load the current target
+        if let Some(target) = match self.registry.send(GetTarget {}).await {
+            Ok(current) => current,
+            Err(error) => return ResultMessage::Error(error.to_string()),
+        } {
+            // send data to secure actor and reload
+            return match target
+                .send(ReloadData {
+                    data: result.data,
+                    id: result.id,
+                })
+                .await
+            {
+                Ok(_) => ResultMessage::Ok(()),
+                Err(e) => ResultMessage::Error(e.to_string()),
+            };
+        }
+
+        ResultMessage::Error(RegistryError::NoClientPresentById(format!("{:?}", id)).to_string())
     }
 
     /// Fully synchronizes the current snapshot state with another snapshot, write the result eventually to disk.
@@ -217,18 +208,25 @@
             Err(error) => return ResultMessage::Error(error.to_string()),
         };
 
-        // send data to secure actor and reload
-        match self
-            .target
-            .send(ReloadData {
-                data: result.data,
-                id: result.id,
-            })
-            .await
-        {
-            Ok(_) => ResultMessage::Ok(()),
-            Err(e) => ResultMessage::Error(e.to_string()),
-        }
+        // load the current target
+        if let Some(target) = match self.registry.send(GetTarget {}).await {
+            Ok(current) => current,
+            Err(error) => return ResultMessage::Error(error.to_string()),
+        } {
+            // send data to secure actor and reload
+            return match target
+                .send(ReloadData {
+                    data: result.data,
+                    id: result.id,
+                })
+                .await
+            {
+                Ok(_) => ResultMessage::Ok(()),
+                Err(e) => ResultMessage::Error(e.to_string()),
+            };
+        }
+
+        ResultMessage::Error(RegistryError::NoClientPresentById(format!("{:?}", id)).to_string())
     }
 
     /// Exports selected entries from the current state
