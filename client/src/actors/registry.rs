--- conflicted
+++ resolved
@@ -83,16 +83,13 @@
         type Result = Vec<(ClientId, Addr<SecureClient>)>;
     }
 
-    pub struct Initialize;
-
-    impl Message for Initialize {
-        type Result = ();
-    }
-}
-
-<<<<<<< HEAD
-/// Registry [`Actor`], that owns [`SecureClient`] actors, and manages them. The registry
-=======
+    // pub struct Initialize;
+
+    // impl Message for Initialize {
+    //     type Result = ();
+    // }
+}
+
 #[cfg(feature = "p2p")]
 pub mod p2p_messages {
 
@@ -119,8 +116,7 @@
     }
 }
 
-/// Registry [`Actor`], that owns [`Client`] actors, and manages them. The registry
->>>>>>> 523531e8
+/// Registry [`Actor`], that owns [`SecureClient`] actors, and manages them. The registry
 /// can be modified
 #[derive(Default)]
 pub struct Registry {
@@ -137,31 +133,7 @@
     type Context = Context<Self>;
 }
 
-<<<<<<< HEAD
-/// For synchronized access across multiple clients, the [`Registry`]
-/// will run as a service.
-impl SystemService for Registry {}
-
-impl Handler<messages::Initialize> for Registry {
-    type Result = ();
-
-    fn handle(&mut self, _msg: messages::Initialize, _ctx: &mut Self::Context) -> Self::Result {
-        self.clients.clear();
-    }
-}
-
-impl Handler<messages::HasClient> for Registry {
-    type Result = bool;
-
-    fn handle(&mut self, msg: messages::HasClient, _ctx: &mut Self::Context) -> Self::Result {
-        self.clients.contains_key(&msg.id)
-    }
-}
-
-impl Handler<messages::InsertClient> for Registry {
-=======
 impl Handler<messages::SpawnClient> for Registry {
->>>>>>> 523531e8
     type Result = Result<Addr<SecureClient>, RegistryError>;
 
     fn handle(&mut self, msg: messages::SpawnClient, ctx: &mut Self::Context) -> Self::Result {
