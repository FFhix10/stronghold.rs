--- conflicted
+++ resolved
@@ -201,10 +201,7 @@
         }
     }
 
-<<<<<<< HEAD
-=======
-    #[allow(dead_code)]
->>>>>>> f2204632
+    #[allow(dead_code)]
     pub fn encrypt_key<AD: AsRef<[u8]>>(&self, data: &Key<T>, ad: AD) -> Result<Vec<u8>, T::Error> {
         let key = Key {
             key: self.key.unlock().expect("Failed to unlock non contiguous memory"),
@@ -213,10 +210,7 @@
         T::box_seal(&key, ad.as_ref(), &*data.key.borrow())
     }
 
-<<<<<<< HEAD
-=======
-    #[allow(dead_code)]
->>>>>>> f2204632
+    #[allow(dead_code)]
     pub fn decrypt_key<AD: AsRef<[u8]>>(&self, data: Vec<u8>, ad: AD) -> Result<Key<T>, DecryptError<T::Error>> {
         let key = Key {
             key: self.key.unlock().expect("Failed to unlock non contiguous memory"),
