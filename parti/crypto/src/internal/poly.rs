use std::cmp::min;

/// Loads a key into r and s and computes the key multipliers
pub fn poly1305_init(r: &mut [u32], s: &mut [u32], mu: &mut [u32], key: &[u8]) {
    // load key
    r[0] = and!(shift_right!(read32_little_endian!(&key[0..]), 0), 0x03FFFFFF);
    r[1] = and!(shift_right!(read32_little_endian!(&key[3..]), 2), 0x03FFFF03);
    r[2] = and!(shift_right!(read32_little_endian!(&key[6..]), 4), 0x03FFC0FF);
    r[3] = and!(shift_right!(read32_little_endian!(&key[9..]), 6), 0x03F03FFF);
    r[4] = and!(shift_right!(read32_little_endian!(&key[12..]), 8), 0x000FFFFF);

    s[0] = read32_little_endian!(&key[16..]);
    s[1] = read32_little_endian!(&key[20..]);
    s[2] = read32_little_endian!(&key[24..]);
    s[3] = read32_little_endian!(&key[28..]);

    // compute multipliers
    mu[0] = 0;
    mu[1] = mult!(r[1], 5);
    mu[2] = mult!(r[2], 5);
    mu[3] = mult!(r[3], 5);
    mu[4] = mult!(r[4], 5);
}

/// updates the value a with any data using the key and the multipliers
/// pads any incomplete block with 0 bytes.
pub fn poly1305_update(a: &mut [u32], r: &[u32], mu: &[u32], mut data: &[u8], is_last: bool) {
    let mut buf = vec![0; 16];
    let mut w = vec![0; 5];

    // process data
    while !data.is_empty() {
        // put data into buffer and append 0x01 byte as padding as needed
        let buf_len = min(data.len(), buf.len());
        if buf_len < 16 {
            buf.copy_from_slice(&[0; 16]);
            if is_last {
                buf[buf_len] = 0x01
            }
        }
        buf[..buf_len].copy_from_slice(&data[..buf_len]);

        // decode next block into an accumulator.  Apply high bit if needed.
        a[0] = add!(
            a[0],
            and!(shift_right!(read32_little_endian!(&buf[0..]), 0), 0x03FFFFFF)
        );
        a[1] = add!(
            a[1],
            and!(shift_right!(read32_little_endian!(&buf[3..]), 2), 0x03FFFFFF)
        );
        a[2] = add!(
            a[2],
            and!(shift_right!(read32_little_endian!(&buf[6..]), 4), 0x03FFFFFF)
        );
        a[3] = add!(
            a[3],
            and!(shift_right!(read32_little_endian!(&buf[9..]), 6), 0x03FFFFFF)
        );
        a[4] = if buf_len < 16 && is_last {
            add!(
                a[4],
<<<<<<< HEAD
                or!(
                    shift_right!(read32_little_endian!(&buf[12..]), 8),
                    0x00000000
                )
            )
        } else {
            add!(
                a[4],
                or!(
                    shift_right!(read32_little_endian!(&buf[12..]), 8),
                    0x01000000
                )
            )
=======
                or!(shift_right!(read32_little_endian!(&buf[12..]), 8), 0x00000000)
            ),
            false => add!(
                a[4],
                or!(shift_right!(read32_little_endian!(&buf[12..]), 8), 0x01000000)
            ),
>>>>>>> d5258ef6
        };

        // converts values into u64s to avoid overflow
        macro_rules! m {
            ($a:expr, $b:expr) => {{
                mult!($a as u64, $b as u64)
            }};
        }

        // multiply
        w[0] = add!(
            m!(a[0], r[0]),
            m!(a[1], mu[4]),
            m!(a[2], mu[3]),
            m!(a[3], mu[2]),
            m!(a[4], mu[1])
        );
        w[1] = add!(
            m!(a[0], r[1]),
            m!(a[1], r[0]),
            m!(a[2], mu[4]),
            m!(a[3], mu[3]),
            m!(a[4], mu[2])
        );
        w[2] = add!(
            m!(a[0], r[2]),
            m!(a[1], r[1]),
            m!(a[2], r[0]),
            m!(a[3], mu[4]),
            m!(a[4], mu[3])
        );
        w[3] = add!(
            m!(a[0], r[3]),
            m!(a[1], r[2]),
            m!(a[2], r[1]),
            m!(a[3], r[0]),
            m!(a[4], mu[4])
        );
        w[4] = add!(
            m!(a[0], r[4]),
            m!(a[1], r[3]),
            m!(a[2], r[2]),
            m!(a[3], r[1]),
            m!(a[4], r[0])
        );

        // modular reduction
        let mut c;
        c = shift_right!(w[0], 26);
        a[0] = and!(w[0] as u32, 0x3FFFFFF);
        w[1] = add!(w[1], c);
        c = shift_right!(w[1], 26);
        a[1] = and!(w[1] as u32, 0x3FFFFFF);
        w[2] = add!(w[2], c);
        c = shift_right!(w[2], 26);
        a[2] = and!(w[2] as u32, 0x3FFFFFF);
        w[3] = add!(w[3], c);
        c = shift_right!(w[3], 26);
        a[3] = and!(w[3] as u32, 0x3FFFFFF);
        w[4] = add!(w[4], c);
        c = shift_right!(w[4], 26);
        a[4] = and!(w[4] as u32, 0x3FFFFFF);

        a[0] = add!(a[0], mult!(c as u32, 5));
        a[1] = add!(a[1], shift_right!(a[0], 26));
        a[0] = and!(a[0], 0x3FFFFFF);

        // modify data.
        data = &data[buf_len..];
    }
}

/// finishes authentication
pub fn poly1305_finish(tag: &mut [u8], a: &mut [u32], s: &[u32]) {
    // modular reduction
    let mut c;
    c = shift_right!(a[1], 26);
    a[1] = and!(a[1], 0x3ffffff);
    a[2] = add!(a[2], c);
    c = shift_right!(a[2], 26);
    a[2] = and!(a[2], 0x3ffffff);
    a[3] = add!(a[3], c);
    c = shift_right!(a[3], 26);
    a[3] = and!(a[3], 0x3ffffff);
    a[4] = add!(a[4], c);
    c = shift_right!(a[4], 26);
    a[4] = and!(a[4], 0x3ffffff);
    a[0] = add!(a[0], mult!(c, 5));
    c = shift_right!(a[0], 26);
    a[0] = and!(a[0], 0x3ffffff);
    a[1] = add!(a[1], c);

    // reduce if values is in the range (2^130-5, 2^130]
    let mut mux = greater_than!(a[0], 0x03FFFFFAu32);
    for i in a.iter().take(5).skip(1) {
        mux = and!(mux, equal!(i, 0x03FFFFFF))
    }

    c = 5;
    for i in a.iter_mut().take(5) {
        let mut t = add!(i, c);
        c = shift_right!(t, 26);
        t = and!(t, 0x03FFFFFF);
        *i = mux_bool!(mux, t, *i);
    }

    // convert back to 32bit words and add second half of key mod 2^128
    let mut word;
    word = add!(a[0] as u64, shift_left!(a[1] as u64, 26), s[0] as u64);
    write32_little_endian!(word as u32 => &mut tag[0..]);

    word = add!(shift_right!(word, 32), shift_left!(a[2] as u64, 20), s[1] as u64);
    write32_little_endian!(word as u32 => &mut tag[4..]);

    word = add!(shift_right!(word, 32), shift_left!(a[3] as u64, 14), s[2] as u64);
    write32_little_endian!(word as u32 => &mut tag[8..]);

    word = add!(shift_right!(word, 32) as u32, shift_left!(a[4], 8), s[3]) as u64;
    write32_little_endian!(word as u32 => &mut tag[12..]);
}<|MERGE_RESOLUTION|>--- conflicted
+++ resolved
@@ -60,7 +60,6 @@
         a[4] = if buf_len < 16 && is_last {
             add!(
                 a[4],
-<<<<<<< HEAD
                 or!(
                     shift_right!(read32_little_endian!(&buf[12..]), 8),
                     0x00000000
@@ -74,14 +73,6 @@
                     0x01000000
                 )
             )
-=======
-                or!(shift_right!(read32_little_endian!(&buf[12..]), 8), 0x00000000)
-            ),
-            false => add!(
-                a[4],
-                or!(shift_right!(read32_little_endian!(&buf[12..]), 8), 0x01000000)
-            ),
->>>>>>> d5258ef6
         };
 
         // converts values into u64s to avoid overflow
